#![windows_subsystem = "windows"]

use std::collections::HashMap;
use std::env;
use std::fs;
use std::time::Instant;

use wgpu::winit;

use hurban_selector::camera::{Camera, CameraOptions};
use hurban_selector::geometry;
<<<<<<< HEAD
use hurban_selector::imgui_renderer::ImguiRenderer;
use hurban_selector::importer::ImporterWorker;
use hurban_selector::input::InputManager;
use hurban_selector::math::decay;
=======
use hurban_selector::importer::Importer;
use hurban_selector::input::InputManager;
use hurban_selector::renderer::{Msaa, Renderer, RendererOptions, SceneRendererGeometry};
>>>>>>> 2b2ad9ca
use hurban_selector::ui;

fn main() {
    env_logger::init();

    let mut event_loop = winit::EventsLoop::new();
    // let monitor_id = event_loop.get_primary_monitor();
    let window = winit::WindowBuilder::new()
        .with_title("H.U.R.B.A.N. Selector")
        // .with_fullscreen(Some(monitor_id))
        // .with_maximized(true)
        // .with_multitouch()
        .build(&event_loop)
        .expect("Failed to create window");

    let window_size = window
        .get_inner_size()
        .expect("Failed to get window inner size")
        .to_physical(window.get_hidpi_factor());

    let wgpu_instance = wgpu::Instance::new();

    let mut input_manager = InputManager::new();
    let mut camera = Camera::new(
        window_size,
        5.0,
        45f32.to_radians(),
        60f32.to_radians(),
        CameraOptions {
            radius_min: 1.0,
            radius_max: 10000.0,
            polar_angle_distance_min: 1f32.to_radians(),
            speed_pan: 0.5,
            speed_rotate: 0.005,
            speed_zoom: 0.01,
            speed_zoom_step: 1.0,
            fovy: 45f32.to_radians(),
            znear: 0.01,
            zfar: 1000.0,
        },
    );

    let (mut imgui_context, mut imgui_winit_platform) = ui::init(&window);

    let mut renderer = Renderer::new(
        &wgpu_instance,
        &window,
        &camera.projection_matrix(),
        &camera.view_matrix(),
        imgui_context.fonts(),
        RendererOptions {
            // FIXME: @Correctness Msaa X4 is the only value currently
            // working on all devices we tried. Once device
            // capabilities are queryable with wgpu `Limits`, we
            // should have a chain of options the renderer tries
            // before giving up.
            msaa: Msaa::X4,
        },
    );

    let mut scene_geometries = vec![
        // FIXME: This is just temporary code so that we can see
        // something in the scene and know the renderer works.
        geometry::uv_cube_var_len([0.0, 0.0, 0.0], 0.5),
        geometry::uv_cube_same_len([0.0, 50.0, 0.0], 5.0),
        geometry::uv_cube_same_len([50.0, 0.0, 0.0], 5.0),
        geometry::cube_same_len([0.0, 5.0, 0.0], 0.9),
        geometry::cube_same_len([0.0, 0.0, 5.0], 1.5),
        geometry::plane_same_len([0.0, 0.0, 20.0], 10.0),
        geometry::plane_var_len([0.0, 0.0, -20.0], 10.0),
    ];

    let mut scene_renderer_geometry_ids = Vec::with_capacity(scene_geometries.len());
    for geometry in &scene_geometries {
        let renderer_geometry = SceneRendererGeometry::from_geometry(geometry);
        let renderer_geometry_id = renderer
            .add_scene_geometry(&renderer_geometry)
            .expect("Failed to add geometry to renderer");
        scene_renderer_geometry_ids.push(renderer_geometry_id);
    }

    let time_start = Instant::now();
    let mut time = time_start;

    // Temporary model list

    let models_dir = env::var_os("MODELS_DIR")
        .unwrap_or_else(|| env::current_dir().expect("Should load current dir").into());
    let obj_path_results = fs::read_dir(models_dir).expect("Should read directory with obj files");
    let mut obj_file_paths = HashMap::new();

    for obj_path_result in obj_path_results {
        let obj_path = obj_path_result.expect("Should read directory entry");
        let path = obj_path.path();

        if let Some(ext) = path.extension() {
            if ext == "obj" {
                let filename = obj_path
                    .file_name()
                    .into_string()
                    .expect("Filename UTF-8 conversion failed");

                obj_file_paths.insert(filename, path.clone());
            }
        }
    }

    let mut obj_filenames: Vec<String> = obj_file_paths.keys().cloned().collect();
    obj_filenames.sort();

    let importer_worker = ImporterWorker::new();
    let mut is_importing = false;
    let mut import_progress = 1.0;
    let mut running = true;

    while running {
        let now = Instant::now();
        let duration_last_frame = now.duration_since(time);
        let _duration_running = now.duration_since(time_start);
        time = now;

        // FIXME: Use `Duration::as_secs_f32` instead once it's stabilized.
        let duration_last_frame_s = duration_last_frame.as_secs() as f32
            + duration_last_frame.subsec_nanos() as f32 / 1_000_000_000.0;

        imgui_context.io_mut().delta_time = duration_last_frame_s;

        import_progress = if !is_importing {
            1.0
        } else {
            decay(import_progress, 1.0, 0.5, duration_last_frame_s)
        };

        // Since input manager needs to process events separately after imgui
        // handles them, this buffer with copies of events is needed.
        let mut input_events = vec![];

        event_loop.poll_events(|event| {
            input_events.push(event.clone());
            imgui_winit_platform.handle_event(imgui_context.io_mut(), &window, &event);
        });

        // Start UI and input manger frames
        imgui_winit_platform
            .prepare_frame(imgui_context.io_mut(), &window)
            .expect("Failed to start imgui frame");
        let imgui_ui = imgui_context.frame();
        let imgui_io = imgui_ui.io();

        input_manager.start_frame();

        // Imgui's IO is updated after current frame starts, else it'd contain
        // outdated values.
        let ui_captured_keyboard = imgui_io.want_capture_keyboard;
        let ui_captured_mouse = imgui_io.want_capture_mouse;

        for event in input_events {
            input_manager.process_event(event, ui_captured_keyboard, ui_captured_mouse);
        }

        let input_state = input_manager.input_state();

        let [pan_ground_x, pan_ground_y] = input_state.camera_pan_ground;
        let [pan_screen_x, pan_screen_y] = input_state.camera_pan_screen;
        let [rotate_x, rotate_y] = input_state.camera_rotate;

        camera.pan_ground(pan_ground_x, pan_ground_y);
        camera.pan_screen(pan_screen_x, pan_screen_y);
        camera.rotate(rotate_x, rotate_y);
        camera.zoom(input_state.camera_zoom);
        camera.zoom_step(input_state.camera_zoom_steps);

        if input_state.camera_reset_viewport {
            let (origin, radius) = geometry::compute_bounding_sphere(&scene_geometries[..]);
            camera.zoom_to_fit_sphere(&origin, radius);
        }

        #[cfg(debug_assertions)]
        {
            if input_state.import_requested {
                if let Some(path) = tinyfiledialogs::open_file_dialog(
                    "Open",
                    "",
                    Some((&["*.obj"], "Wavefront (.obj)")),
                ) {
<<<<<<< HEAD
                    importer_worker.import_obj(&path);

                    is_importing = true;
                    import_progress = 0.0;
                }
            }
        }

        if let Some(parsed_models) = importer_worker.parsed_obj() {
            is_importing = false;
            import_progress = 1.0;

            match parsed_models {
                Ok(models) => {
                    // Clear existing scene first...
                    scene_geometries.clear();
                    for geometry in scene_renderer_geometry_ids.drain(..) {
                        viewport_renderer.remove_geometry(geometry);
=======
                    match importer.import_obj(&path) {
                        Ok(models) => {
                            for model in models {
                                let geometry = model.geometry;
                                let renderer_geometry =
                                    SceneRendererGeometry::from_geometry(&geometry);
                                let renderer_geometry_id = renderer
                                    .add_scene_geometry(&renderer_geometry)
                                    .expect("Failed to add geometry to renderer");

                                scene_geometries.push(geometry);
                                scene_renderer_geometry_ids.push(renderer_geometry_id);
                            }
                        }
                        Err(err) => {
                            tinyfiledialogs::message_box_ok(
                                "Error",
                                &format!("{}", err),
                                tinyfiledialogs::MessageBoxIcon::Error,
                            );
                        }
>>>>>>> 2b2ad9ca
                    }

                    // ... and add everything we found to it
                    for model in models {
                        let geometry = model.geometry;
                        let renderer_geometry = RendererGeometry::from_geometry(&geometry);
                        let renderer_geometry_id = viewport_renderer
                            .add_geometry(&device, &renderer_geometry)
                            .expect("Failed to add geometry to renderer");

                        scene_geometries.push(geometry);
                        scene_renderer_geometry_ids.push(renderer_geometry_id);
                    }
                }
                Err(err) => {
                    tinyfiledialogs::message_box_ok(
                        "Error",
                        &format!("{}", err),
                        tinyfiledialogs::MessageBoxIcon::Error,
                    );
                }
            }
        }

        if input_state.close_requested {
            running = false;
        }

        if let Some(logical_size) = input_state.window_resized {
            let physical_size = logical_size.to_physical(window.get_hidpi_factor());
            log::debug!(
                "Window resized to new size: logical [{},{}], physical [{},{}]",
                logical_size.width,
                logical_size.height,
                physical_size.width,
                physical_size.height,
            );

            camera.set_window_size(physical_size);
            renderer.set_window_size(physical_size);
        }

        // Camera matrices have to be uploaded when either window
        // resizes or the camera moves. We do it every frame for
        // simplicity.
        renderer.set_camera_matrices(&camera.projection_matrix(), &camera.view_matrix());

        #[cfg(debug_assertions)]
        ui::draw_fps_window(&imgui_ui);

        // Clicking any of the models in the list means clearing everything out
        // of the scene, importing given model and pushing it into scene.
        if let Some(clicked_model) =
            ui::draw_model_window(&imgui_ui, &obj_filenames, import_progress)
        {
            let clicked_model_path = obj_file_paths
                .get(&clicked_model)
                .expect("Should get clicked model path from hash map");

<<<<<<< HEAD
            importer_worker.import_obj(
                &clicked_model_path
                    .to_str()
                    .expect("Failed to convert obj Path to str"),
            );
=======
            match importer.import_obj(&clicked_model_path.to_str().unwrap()) {
                Ok(models) => {
                    // Clear existing scene first...
                    scene_geometries.clear();
                    for geometry in scene_renderer_geometry_ids.drain(..) {
                        renderer.remove_scene_geometry(geometry);
                    }

                    // ... and add everything we found to it
                    for model in models {
                        let geometry = model.geometry;
                        let renderer_geometry = SceneRendererGeometry::from_geometry(&geometry);
                        let renderer_geometry_id = renderer
                            .add_scene_geometry(&renderer_geometry)
                            .expect("Failed to add geometry to renderer");
>>>>>>> 2b2ad9ca

            is_importing = true;
            import_progress = 0.0;
        }

        imgui_winit_platform.prepare_render(&imgui_ui, &window);
        let imgui_draw_data = imgui_ui.render();

        let mut render_pass = renderer.begin_render_pass();

        render_pass.draw_geometry(&scene_renderer_geometry_ids[..]);
        render_pass.draw_ui(&imgui_draw_data);

        render_pass.submit();
    }

    for renderer_geometry_id in scene_renderer_geometry_ids {
        renderer.remove_scene_geometry(renderer_geometry_id);
    }
}<|MERGE_RESOLUTION|>--- conflicted
+++ resolved
@@ -9,16 +9,10 @@
 
 use hurban_selector::camera::{Camera, CameraOptions};
 use hurban_selector::geometry;
-<<<<<<< HEAD
-use hurban_selector::imgui_renderer::ImguiRenderer;
 use hurban_selector::importer::ImporterWorker;
 use hurban_selector::input::InputManager;
 use hurban_selector::math::decay;
-=======
-use hurban_selector::importer::Importer;
-use hurban_selector::input::InputManager;
 use hurban_selector::renderer::{Msaa, Renderer, RendererOptions, SceneRendererGeometry};
->>>>>>> 2b2ad9ca
 use hurban_selector::ui;
 
 fn main() {
@@ -204,7 +198,6 @@
                     "",
                     Some((&["*.obj"], "Wavefront (.obj)")),
                 ) {
-<<<<<<< HEAD
                     importer_worker.import_obj(&path);
 
                     is_importing = true;
@@ -222,38 +215,15 @@
                     // Clear existing scene first...
                     scene_geometries.clear();
                     for geometry in scene_renderer_geometry_ids.drain(..) {
-                        viewport_renderer.remove_geometry(geometry);
-=======
-                    match importer.import_obj(&path) {
-                        Ok(models) => {
-                            for model in models {
-                                let geometry = model.geometry;
-                                let renderer_geometry =
-                                    SceneRendererGeometry::from_geometry(&geometry);
-                                let renderer_geometry_id = renderer
-                                    .add_scene_geometry(&renderer_geometry)
-                                    .expect("Failed to add geometry to renderer");
-
-                                scene_geometries.push(geometry);
-                                scene_renderer_geometry_ids.push(renderer_geometry_id);
-                            }
-                        }
-                        Err(err) => {
-                            tinyfiledialogs::message_box_ok(
-                                "Error",
-                                &format!("{}", err),
-                                tinyfiledialogs::MessageBoxIcon::Error,
-                            );
-                        }
->>>>>>> 2b2ad9ca
+                        renderer.remove_scene_geometry(geometry);
                     }
 
                     // ... and add everything we found to it
                     for model in models {
                         let geometry = model.geometry;
-                        let renderer_geometry = RendererGeometry::from_geometry(&geometry);
-                        let renderer_geometry_id = viewport_renderer
-                            .add_geometry(&device, &renderer_geometry)
+                        let renderer_geometry = SceneRendererGeometry::from_geometry(&geometry);
+                        let renderer_geometry_id = renderer
+                            .add_scene_geometry(&renderer_geometry)
                             .expect("Failed to add geometry to renderer");
 
                         scene_geometries.push(geometry);
@@ -305,29 +275,11 @@
                 .get(&clicked_model)
                 .expect("Should get clicked model path from hash map");
 
-<<<<<<< HEAD
             importer_worker.import_obj(
                 &clicked_model_path
                     .to_str()
                     .expect("Failed to convert obj Path to str"),
             );
-=======
-            match importer.import_obj(&clicked_model_path.to_str().unwrap()) {
-                Ok(models) => {
-                    // Clear existing scene first...
-                    scene_geometries.clear();
-                    for geometry in scene_renderer_geometry_ids.drain(..) {
-                        renderer.remove_scene_geometry(geometry);
-                    }
-
-                    // ... and add everything we found to it
-                    for model in models {
-                        let geometry = model.geometry;
-                        let renderer_geometry = SceneRendererGeometry::from_geometry(&geometry);
-                        let renderer_geometry_id = renderer
-                            .add_scene_geometry(&renderer_geometry)
-                            .expect("Failed to add geometry to renderer");
->>>>>>> 2b2ad9ca
 
             is_importing = true;
             import_progress = 0.0;
