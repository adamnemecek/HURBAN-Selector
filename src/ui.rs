--- conflicted
+++ resolved
@@ -1,17 +1,12 @@
+use std::time::Instant;
+
 use wgpu::winit;
 
-<<<<<<< HEAD
 use crate::imgui_input::{HiDpiMode, WinitPlatform};
 
-pub fn init(window: &winit::Window) -> (imgui::Context, WinitPlatform) {
-    let mut imgui_context = imgui::Context::create();
-    let mut style = imgui_context.style_mut();
-    style.window_padding = [10.0, 10.0];
-=======
 const OPENSANS_REGULAR_BYTES: &[u8] = include_bytes!("../resources/OpenSans-Regular.ttf");
 const OPENSANS_BOLD_BYTES: &[u8] = include_bytes!("../resources/OpenSans-Bold.ttf");
 const OPENSANS_LIGHT_BYTES: &[u8] = include_bytes!("../resources/OpenSans-Light.ttf");
->>>>>>> 4da62069
 
 pub struct FontIds {
     _regular: imgui::FontId,
@@ -84,9 +79,9 @@
         self.imgui_context.fonts()
     }
 
-    pub fn handle_event(&mut self, event: &winit::Event) {
+    pub fn handle_event(&mut self, event: &winit::Event, time: Instant) {
         self.imgui_winit_platform
-            .handle_event(self.imgui_context.io_mut(), &self.window, &event);
+            .handle_event(self.imgui_context.io_mut(), &self.window, &event, time);
     }
 
     pub fn prepare_frame(&mut self) -> UiFrame {
