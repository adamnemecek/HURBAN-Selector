--- conflicted
+++ resolved
@@ -270,24 +270,38 @@
     }
 }
 
-<<<<<<< HEAD
 pub struct FuncImplRevertMeshFaces;
 impl Func for FuncImplRevertMeshFaces {
-=======
-pub struct FuncImplLoopSubdivision;
-impl Func for FuncImplLoopSubdivision {
->>>>>>> e064cc61
-    fn flags(&self) -> FuncFlags {
-        FuncFlags::PURE
-    }
-
-    fn param_info(&self) -> &[ParamInfo] {
-<<<<<<< HEAD
+    fn flags(&self) -> FuncFlags {
+        FuncFlags::PURE
+    }
+
+    fn param_info(&self) -> &[ParamInfo] {
         &[ParamInfo {
             ty: Ty::Geometry,
             optional: false,
         }]
-=======
+    }
+
+    fn return_ty(&self) -> Ty {
+        Ty::Geometry
+    }
+
+    fn call(&self, args: &[Value]) -> Value {
+        let geometry = args[0].unwrap_geometry();
+
+        let value = mesh_tools::revert_mesh_faces(geometry);
+        Value::Geometry(Arc::new(value))
+    }
+}
+
+pub struct FuncImplLoopSubdivision;
+impl Func for FuncImplLoopSubdivision {
+    fn flags(&self) -> FuncFlags {
+        FuncFlags::PURE
+    }
+
+    fn param_info(&self) -> &[ParamInfo] {
         &[
             ParamInfo {
                 ty: Ty::Geometry,
@@ -298,25 +312,13 @@
                 optional: false,
             },
         ]
->>>>>>> e064cc61
-    }
-
-    fn return_ty(&self) -> Ty {
-        Ty::Geometry
-    }
-
-    fn call(&self, args: &[Value]) -> Value {
-<<<<<<< HEAD
-        let geometry = args[0].unwrap_geometry();
-
-        let value = mesh_tools::revert_mesh_faces(geometry);
-        Value::Geometry(Arc::new(value))
-    }
-}
-
-pub struct FuncImplSynchronizeMeshFaces;
-impl Func for FuncImplSynchronizeMeshFaces {
-=======
+    }
+
+    fn return_ty(&self) -> Ty {
+        Ty::Geometry
+    }
+
+    fn call(&self, args: &[Value]) -> Value {
         // FIXME: add the max value to the param info so that that the
         // gui doesn't mislead
         const MAX_ITERATIONS: u32 = 3;
@@ -344,38 +346,23 @@
     }
 }
 
-pub struct FuncImplCreatePlane;
-impl Func for FuncImplCreatePlane {
->>>>>>> e064cc61
-    fn flags(&self) -> FuncFlags {
-        FuncFlags::PURE
-    }
-
-    fn param_info(&self) -> &[ParamInfo] {
-<<<<<<< HEAD
+pub struct FuncImplSynchronizeMeshFaces;
+impl Func for FuncImplSynchronizeMeshFaces {
+    fn flags(&self) -> FuncFlags {
+        FuncFlags::PURE
+    }
+
+    fn param_info(&self) -> &[ParamInfo] {
         &[ParamInfo {
             ty: Ty::Geometry,
             optional: false,
         }]
-=======
-        &[
-            ParamInfo {
-                ty: Ty::Float3,
-                optional: true,
-            },
-            ParamInfo {
-                ty: Ty::Float,
-                optional: true,
-            },
-        ]
->>>>>>> e064cc61
-    }
-
-    fn return_ty(&self) -> Ty {
-        Ty::Geometry
-    }
-
-<<<<<<< HEAD
+    }
+
+    fn return_ty(&self) -> Ty {
+        Ty::Geometry
+    }
+
     fn call(&self, args: &[Value]) -> Value {
         let geometry = args[0].unwrap_refcounted_geometry();
 
@@ -397,7 +384,32 @@
         } else {
             Value::Geometry(geometry)
         }
-=======
+    }
+}
+
+pub struct FuncImplCreatePlane;
+impl Func for FuncImplCreatePlane {
+    fn flags(&self) -> FuncFlags {
+        FuncFlags::PURE
+    }
+
+    fn param_info(&self) -> &[ParamInfo] {
+        &[
+            ParamInfo {
+                ty: Ty::Float3,
+                optional: true,
+            },
+            ParamInfo {
+                ty: Ty::Float,
+                optional: true,
+            },
+        ]
+    }
+
+    fn return_ty(&self) -> Ty {
+        Ty::Geometry
+    }
+
     fn call(&self, values: &[Value]) -> Value {
         let position = values[0].get_float3().unwrap_or([0.0; 3]);
         let scale = values[1].get_float().unwrap_or(1.0);
@@ -405,7 +417,6 @@
         let value = geometry::plane(position, scale);
 
         Value::Geometry(Arc::new(value))
->>>>>>> e064cc61
     }
 }
 
@@ -419,13 +430,10 @@
 pub const FUNC_ID_SEPARATE_ISOLATED_MESHES: FuncIdent = FuncIdent(4);
 pub const FUNC_ID_JOIN_MESHES: FuncIdent = FuncIdent(5);
 pub const FUNC_ID_WELD: FuncIdent = FuncIdent(6);
-<<<<<<< HEAD
-pub const FUNC_ID_REVERT_MESH_FACES: FuncIdent = FuncIdent(7);
-pub const FUNC_ID_SYNCHRONIZE_MESH_FACES: FuncIdent = FuncIdent(8);
-=======
 pub const FUNC_ID_LOOP_SUBDIVISION: FuncIdent = FuncIdent(7);
 pub const FUNC_ID_CREATE_PLANE: FuncIdent = FuncIdent(8);
->>>>>>> e064cc61
+pub const FUNC_ID_REVERT_MESH_FACES: FuncIdent = FuncIdent(9);
+pub const FUNC_ID_SYNCHRONIZE_MESH_FACES: FuncIdent = FuncIdent(10);
 
 /// The global set of function definitions available to the
 /// interpreter and it's clients.
@@ -445,16 +453,13 @@
     );
     funcs.insert(FUNC_ID_JOIN_MESHES, Box::new(FuncImplJoinMeshes));
     funcs.insert(FUNC_ID_WELD, Box::new(FuncImplWeld));
-<<<<<<< HEAD
+    funcs.insert(FUNC_ID_LOOP_SUBDIVISION, Box::new(FuncImplLoopSubdivision));
+    funcs.insert(FUNC_ID_CREATE_PLANE, Box::new(FuncImplCreatePlane));
     funcs.insert(FUNC_ID_REVERT_MESH_FACES, Box::new(FuncImplRevertMeshFaces));
     funcs.insert(
         FUNC_ID_SYNCHRONIZE_MESH_FACES,
         Box::new(FuncImplSynchronizeMeshFaces),
     );
-=======
-    funcs.insert(FUNC_ID_LOOP_SUBDIVISION, Box::new(FuncImplLoopSubdivision));
-    funcs.insert(FUNC_ID_CREATE_PLANE, Box::new(FuncImplCreatePlane));
->>>>>>> e064cc61
 
     funcs
 }